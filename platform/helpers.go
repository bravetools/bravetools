--- conflicted
+++ resolved
@@ -526,7 +526,6 @@
 	return serviceNames, nil
 }
 
-<<<<<<< HEAD
 func getDiskDeviceHash(unitName string, targetPath string) string {
 	targetPath = cleanMountTargetPath(targetPath)
 	return "brave_" + fmt.Sprintf("%x", sha256.Sum224([]byte(unitName+targetPath)))
@@ -539,11 +538,6 @@
 		targetPath = "/" + targetPath
 	}
 	return targetPath
-=======
-func getDiskDeviceHash(unitName string, path string) string {
-	// Clean path by removing leading and trailing slashes
-	path = strings.TrimSuffix(strings.TrimPrefix(path, "/"), "/")
-	return "brave_" + fmt.Sprintf("%x", sha256.Sum224([]byte(unitName+path)))
 }
 
 // importImageFile imports an LXD image file in the local directory into the bravetools image store
@@ -596,5 +590,4 @@
 	}
 
 	return nil
->>>>>>> bf2f2201
 }